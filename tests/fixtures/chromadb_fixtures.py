--- conflicted
+++ resolved
@@ -9,7 +9,6 @@
 import pytest
 
 
-<<<<<<< HEAD
 # Handle optional ChromaDB import
 try:
     import chromadb
@@ -23,18 +22,7 @@
 
 if TYPE_CHECKING:
     import chromadb
-=======
-if TYPE_CHECKING:
-    import chromadb
     from chromadb.api import ClientAPI
-else:
-    try:
-        import chromadb
-        from chromadb.api import ClientAPI
-    except ImportError:
-        chromadb = None
-        ClientAPI = Any
->>>>>>> a782a4d8
 
 from shard_markdown.chromadb.client import ChromaDBClient
 from shard_markdown.chromadb.mock_client import MockChromaDBClient
@@ -124,11 +112,7 @@
         """
         self.host = host
         self.port = port
-<<<<<<< HEAD
-        self.client: Any = None  # ClientAPI or MockChromaDBClient
-=======
         self.client: ClientAPI | MockChromaDBClient | None = None
->>>>>>> a782a4d8
         self._test_collections: set[str] = set()
 
     def setup(self) -> None:
@@ -192,11 +176,7 @@
     @retry_on_collection_error(max_retries=3)
     def create_test_collection(
         self, name: str, metadata: dict[str, Any] | None = None
-<<<<<<< HEAD
-    ) -> Any:
-=======
     ) -> Any:  # chromadb.Collection
->>>>>>> a782a4d8
         """Create a test collection with proper initialization.
 
         Args:
@@ -237,11 +217,7 @@
     @retry_on_collection_error(max_retries=3)
     def get_or_create_test_collection(
         self, name: str, metadata: dict[str, Any] | None = None
-<<<<<<< HEAD
-    ) -> Any:
-=======
     ) -> Any:  # chromadb.Collection
->>>>>>> a782a4d8
         """Get existing or create new test collection.
 
         Args:
@@ -326,11 +302,7 @@
 @pytest.fixture
 def test_collection(
     chromadb_test_fixture: ChromaDBTestFixture,
-<<<<<<< HEAD
-) -> Any:
-=======
 ) -> Any:  # chromadb.Collection
->>>>>>> a782a4d8
     """Create a test collection for each test.
 
     Args:
@@ -375,21 +347,6 @@
             sock.close()
 
             if result == 0:
-<<<<<<< HEAD
-                # Try to connect with client if ChromaDB is available
-                if CHROMADB_AVAILABLE and chromadb:
-                    try:
-                        client = chromadb.HttpClient(host=host, port=port)
-                        client.heartbeat()
-                        logger.info(f"ChromaDB is ready at {host}:{port}")
-                        return True
-                    except Exception:  # noqa: S110
-                        # Not ready yet, will retry
-                        pass
-                else:
-                    # If ChromaDB not available, just check socket
-                    logger.info(f"Socket connection successful to {host}:{port}")
-=======
                 # Try to connect with client
                 try:
                     if chromadb is None:
@@ -397,8 +354,10 @@
                     client = chromadb.HttpClient(host=host, port=port)
                     client.heartbeat()
                     logger.info(f"ChromaDB is ready at {host}:{port}")
->>>>>>> a782a4d8
                     return True
+                except Exception:  # noqa: S110
+                    # Not ready yet, will retry
+                    pass
 
         except Exception:  # noqa: S110
             # Connection failed, will retry
